--- conflicted
+++ resolved
@@ -26,22 +26,14 @@
 
 impl Binance {
     pub fn new(settings: ExchangeSettings, id: ExchangeAccountId) -> Self {
-<<<<<<< HEAD
-        let mut currency_mapping = HashMap::new();
-        currency_mapping.insert(
-            CurrencyPair::from_currency_codes("phb".into(), "btc".into()),
-            SpecificCurrencyPair::new("PHBBTC".into()),
-        );
-=======
-        let unified_tnbbtc = CurrencyPair::from_currency_codes("tnb".into(), "btc".into());
-        let specific_tnbbtc = SpecificCurrencyPair::new("TNBBTC".into());
+        let unified_phbbtc = CurrencyPair::from_currency_codes("phb".into(), "btc".into());
+        let specific_phbbtc = SpecificCurrencyPair::new("PHBBTC".into());
 
         let mut unified_to_specific = HashMap::new();
-        unified_to_specific.insert(unified_tnbbtc.clone(), specific_tnbbtc.clone());
+        unified_to_specific.insert(unified_phbbtc.clone(), specific_phbbtc.clone());
 
         let mut specific_to_unified = HashMap::new();
-        specific_to_unified.insert(specific_tnbbtc, unified_tnbbtc);
->>>>>>> 41788369
+        specific_to_unified.insert(specific_phbbtc, unified_phbbtc);
 
         Self {
             settings,
