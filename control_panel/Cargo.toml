[package]
name = "control_panel"
version = "0.1.0"
edition = "2021"

# See more keys and their definitions at https://doc.rust-lang.org/cargo/reference/manifest.html

[dependencies]
<<<<<<< HEAD
actix-files = "0.6.0-beta.7"
=======
>>>>>>> d6488bdd
actix-server = "=2.0.0-beta.9"
actix-web = { version = "4.0.0-beta.10" }
anyhow = "1"
futures = "0.3"
jsonrpc-core = "18.0.0"
jsonrpc-core-client = { version = "18.0.0", features = ["ipc"] }
jsonrpc-derive = "18.0.0"
log = "0.4"
mmb_rpc = { path = "../mmb_rpc" }
<<<<<<< HEAD
=======
mmb_utils = { path = "../mmb_utils" }
>>>>>>> d6488bdd
parking_lot = { version = "0.11", features = ["serde"]}
tokio = { version = "1", features = ["macros", "time", "sync", "rt", "signal"]}


[[bin]]
name = "control_panel"
path = "main.rs"
test = false
bench = false<|MERGE_RESOLUTION|>--- conflicted
+++ resolved
@@ -6,10 +6,7 @@
 # See more keys and their definitions at https://doc.rust-lang.org/cargo/reference/manifest.html
 
 [dependencies]
-<<<<<<< HEAD
 actix-files = "0.6.0-beta.7"
-=======
->>>>>>> d6488bdd
 actix-server = "=2.0.0-beta.9"
 actix-web = { version = "4.0.0-beta.10" }
 anyhow = "1"
@@ -19,10 +16,7 @@
 jsonrpc-derive = "18.0.0"
 log = "0.4"
 mmb_rpc = { path = "../mmb_rpc" }
-<<<<<<< HEAD
-=======
 mmb_utils = { path = "../mmb_utils" }
->>>>>>> d6488bdd
 parking_lot = { version = "0.11", features = ["serde"]}
 tokio = { version = "1", features = ["macros", "time", "sync", "rt", "signal"]}
 
