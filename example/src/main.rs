use anyhow::Result;
use binance::binance::BinanceBuilder;
use mmb_core::core::exchanges::traits::ExchangeClientBuilder;
use rust_decimal::Decimal;
use serde::{Deserialize, Serialize};

use mmb_core::core::config::{CONFIG_PATH, CREDENTIALS_PATH};
use mmb_core::core::exchanges::common::{Amount, CurrencyPair, ExchangeAccountId};
use mmb_core::core::lifecycle::launcher::{launch_trading_engine, EngineBuildConfig, InitSettings};
use mmb_core::core::settings::{BaseStrategySettings, CurrencyPairSetting};

use example::strategies::example_strategy::ExampleStrategy;

#[derive(Clone, Debug, PartialEq, Deserialize, Serialize)]
pub struct ExampleStrategySettings {
    pub spread: Decimal,
    pub currency_pair: CurrencyPairSetting,
    pub max_amount: Decimal,
}

impl BaseStrategySettings for ExampleStrategySettings {
    fn exchange_account_id(&self) -> ExchangeAccountId {
        "Binance_0"
            .parse()
            .expect("Binance should be specified for example strategy")
    }

    fn currency_pair(&self) -> CurrencyPair {
        CurrencyPair::from_codes(self.currency_pair.base, self.currency_pair.quote)
    }

    // Max amount for orders that will be created
    fn max_amount(&self) -> Amount {
        self.max_amount
    }
}

<<<<<<< HEAD
#[actix_web::main]
=======
#[allow(dead_code)]
#[tokio::main]
>>>>>>> 58835aae
async fn main() -> Result<()> {
    let engine_config =
        EngineBuildConfig::standard(Box::new(BinanceBuilder) as Box<dyn ExchangeClientBuilder>);

    let init_settings = InitSettings::<ExampleStrategySettings>::Load(
        CONFIG_PATH.to_owned(),
        CREDENTIALS_PATH.to_owned(),
    );

    let engine = launch_trading_engine(&engine_config, init_settings, |settings, ctx| {
        Box::new(ExampleStrategy::new(
            settings.strategy.exchange_account_id(),
            settings.strategy.currency_pair(),
            settings.strategy.spread,
            ctx,
        ))
    })
    .await?;

    // let ctx = engine.context();
    // let _ = tokio::spawn(async move {
    //     tokio::time::sleep(tokio::time::Duration::from_secs(1)).await;
    //     ctx.application_manager
    //         .clone()
    //         .spawn_graceful_shutdown("test".to_owned());
    // });

    engine.run().await;

    Ok(())
}<|MERGE_RESOLUTION|>--- conflicted
+++ resolved
@@ -35,12 +35,7 @@
     }
 }
 
-<<<<<<< HEAD
-#[actix_web::main]
-=======
-#[allow(dead_code)]
 #[tokio::main]
->>>>>>> 58835aae
 async fn main() -> Result<()> {
     let engine_config =
         EngineBuildConfig::standard(Box::new(BinanceBuilder) as Box<dyn ExchangeClientBuilder>);
